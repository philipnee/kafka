--- conflicted
+++ resolved
@@ -319,13 +319,6 @@
             # if `None` is passed as the argument value
             cmd += " --group-instance-id None"
 
-<<<<<<< HEAD
-        if node.version >= V_3_7_0 and self.supports_kip_848():
-            cmd += " --group-protocol %s" % self.group_protocol
-            cmd += " --group-remote-assignor %s" % self.group_remote_assignor
-        elif self.assignment_strategy:
-            cmd += " --assignment-strategy %s" % self.assignment_strategy
-=======
         # 3.7.0 includes support for KIP-848 which introduced a new implementation of the consumer group protocol.
         # The two implementations use slightly different configuration, hence these arguments are conditional.
         #
@@ -340,7 +333,6 @@
             # Either we're an older consumer version or we're using the old consumer group protocol.
             if self.assignment_strategy:
                 cmd += " --assignment-strategy %s" % self.assignment_strategy
->>>>>>> 0789952b
 
         if self.enable_autocommit:
             cmd += " --enable-autocommit "
@@ -460,9 +452,5 @@
             return [handler.node for handler in self.event_handlers.values()
                     if handler.state != ConsumerState.Dead]
 
-<<<<<<< HEAD
-    def supports_kip_848(self):
-=======
     def is_consumer_group_protocol_enabled(self):
->>>>>>> 0789952b
         return self.group_protocol and self.group_protocol.upper() == "CONSUMER"